--- conflicted
+++ resolved
@@ -13,15 +13,8 @@
 #include "starpu_setup.hpp"
 #include "starpu_task_worker.hpp"
 
-<<<<<<< HEAD
 namespace starpu_server::client_utils {
-=======
-<<<<<<< pipeline_ci
-namespace starpu_server::client_utils {
-=======
-namespace starpu_server {
->>>>>>> main
->>>>>>> 7711ab82
+
 // =============================================================================
 // client_utils: Helper utilities for inference input preparation and job setup
 // =============================================================================
@@ -41,14 +34,5 @@
     const std::vector<torch::Tensor>& inputs,
     const std::vector<torch::Tensor>& outputs_ref,
     int job_id) -> std::shared_ptr<InferenceJob>;
-
-<<<<<<< HEAD
-}  // namespace starpu_server::client_utils
-=======
-<<<<<<< pipeline_ci
-}  // namespace starpu_server::client_utils
-=======
-}  // namespace client_utils
-}  // namespace starpu_server
->>>>>>> main
->>>>>>> 7711ab82
+    
+}  // namespace starpu_server::client_utils